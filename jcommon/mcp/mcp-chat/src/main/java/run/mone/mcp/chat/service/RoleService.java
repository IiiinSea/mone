--- conflicted
+++ resolved
@@ -17,12 +17,12 @@
 import run.mone.hive.schema.Message;
 import run.mone.mcp.chat.task.MinZaiTask;
 import run.mone.mcp.chat.tool.DocumentProcessingTool;
-import run.mone.mcp.chat.tool.SystemInfoTool;
 
 import javax.annotation.PostConstruct;
 import javax.annotation.Resource;
 import java.nio.file.Paths;
 import java.util.concurrent.ConcurrentHashMap;
+import java.util.concurrent.CountDownLatch;
 
 /**
  * @author goodjava@qq.com
@@ -52,15 +52,13 @@
     }
 
     public ReactorRole createRole(String owner, String clientId) {
-        ReactorRole minzai = new ReactorRole("minzai", llm);
-        minzai.setScheduledTaskHandler(role -> new MinZaiTask(minzai, grpcServerTransport).run());
-        //支持使用聊天工具(聊天工具是比mcp要轻量级的存在,如果tool能支持,优先使用tool)
-        minzai.addTool(new ChatTool());
-        minzai.addTool(new AskTool());
-        minzai.addTool(new AttemptCompletionTool());
-        minzai.addTool(new DocumentProcessingTool());
-        minzai.addTool(new SystemInfoTool());
-
+        ReactorRole minzai = new ReactorRole("minzai", new CountDownLatch(1), llm);
+        minzai.setScheduledTaskHandler(role -> new MinZaiTask(minzai,grpcServerTransport).run());
+        //支持使用聊天工具
+        minzai.getTools().add(new ChatTool());
+        minzai.getTools().add(new AskTool());
+        minzai.getTools().add(new AttemptCompletionTool());
+        minzai.getTools().add(new DocumentProcessingTool());
         minzai.setOwner(owner);
         minzai.setClientId(clientId);
         //一直执行不会停下来
@@ -82,7 +80,6 @@
         });
     }
 
-<<<<<<< HEAD
     public void clearHistory(Message message) {
         // Clear the role's memory
         String from = message.getSentFrom().toString();
@@ -92,8 +89,4 @@
         }
     }
 
-
-=======
->>>>>>> 9936c295
-
 }