package run.mone.mcp.milinenew.function;

import com.fasterxml.jackson.annotation.JsonIgnoreProperties;
import com.fasterxml.jackson.databind.ObjectMapper;
import lombok.Data;
import lombok.extern.slf4j.Slf4j;
import okhttp3.*;
import org.apache.commons.lang3.StringUtils;
<<<<<<< HEAD
=======
import org.springframework.beans.factory.annotation.Value;
import org.springframework.stereotype.Component;

>>>>>>> fa966321
import reactor.core.publisher.Flux;
import run.mone.hive.mcp.function.McpFunction;
import run.mone.hive.mcp.spec.McpSchema;

import java.io.File;
import java.io.IOException;
import java.util.*;
import java.util.concurrent.TimeUnit;

/**
 * 创建流水线工具
 * 用于在Miline平台为指定项目创建CI/CD流水线
 *
 * @author liguanchen
 * @date 2025/11/18
 */
@Slf4j
@Component
public class CreatePipelineFunction implements McpFunction {
<<<<<<< HEAD
    private final String gitUserName;
=======

    @Value("${git.email.suffix}")
    private String gitUserName;

>>>>>>> fa966321
    public static final String TOOL_SCHEMA = """
            {
                "type": "object",
                "properties": {
                    "projectId": {
                        "type": "string",
                        "description": "项目ID（必填）"
                    },
                    "pipelineName": {
                        "type": "string",
                        "description": "流水线名称（必填）"
                    },
                    "gitUrl": {
                        "type": "string",
                        "description": "Git仓库地址（必填）"
                    },
                    "gitName": {
                        "type": "string",
                        "description": "项目名称，默认为git项目名"
                    },
                    "gitBranch": {
                        "type": "string",
                        "description": "Git分支，默认为master"
                    },
                    "env": {
                        "type": "string",
                        "description": "环境，默认为staging"
                    },
                    "pipelineCname": {
                        "type": "string",
                        "description": "流水线中文名称"
                    },
                    "desc": {
                        "type": "string",
                        "description": "流水线描述"
                    }
                },
                "required": ["projectId", "pipelineName", "gitUrl"]
            }
            """;

    private static final String BASE_URL = System.getenv("req_base_url");
    private static final String CREATE_PIPELINE_URL = BASE_URL + "/createPipeline";

    private final OkHttpClient client;
    private final ObjectMapper objectMapper;
    private String gitName = "";

    public CreatePipelineFunction() {
        this(null);
    }

    public CreatePipelineFunction(String gitUserName) {
        this.gitUserName = gitUserName;
        this.client = new OkHttpClient.Builder()
                .connectTimeout(30, TimeUnit.SECONDS)
                .readTimeout(30, TimeUnit.SECONDS)
                .writeTimeout(30, TimeUnit.SECONDS)
                .build();
        this.objectMapper = new ObjectMapper();
    }

    @Override
    public Flux<McpSchema.CallToolResult> apply(Map<String, Object> arguments) {
        log.info("CreatePipeline arguments: {}", arguments);

        try {
            // 验证必填参数
            Object projectIdObj = arguments.get("projectId");
            Object pipelineNameObj = arguments.get("pipelineName");
            Object gitUrlObj = arguments.get("gitUrl");

            if (projectIdObj == null || StringUtils.isBlank(projectIdObj.toString())) {
                return Flux.just(new McpSchema.CallToolResult(
                        List.of(new McpSchema.TextContent("错误：缺少必填参数'projectId'")),
                        true
                ));
            }
            if (pipelineNameObj == null || StringUtils.isBlank(pipelineNameObj.toString())) {
                return Flux.just(new McpSchema.CallToolResult(
                        List.of(new McpSchema.TextContent("错误：缺少必填参数'pipelineName'")),
                        true
                ));
            }
            if (gitUrlObj == null || StringUtils.isBlank(gitUrlObj.toString())) {
                return Flux.just(new McpSchema.CallToolResult(
                        List.of(new McpSchema.TextContent("错误：缺少必填参数'gitUrl'")),
                        true
                ));
            }

            // 解析参数
            gitName = arguments.containsKey("gitName") && StringUtils.isNotBlank(arguments.get("gitName").toString())
                    ? arguments.get("gitName").toString() : "";
            String projectId = projectIdObj.toString();
            String pipelineName = new File(pipelineNameObj.toString()).getName();
            String gitUrl = gitUrlObj.toString();
            String gitBranch = arguments.containsKey("gitBranch") && StringUtils.isNotBlank(arguments.get("gitBranch").toString())
                    ? arguments.get("gitBranch").toString() : "master";
            String env = arguments.containsKey("env") && StringUtils.isNotBlank(arguments.get("env").toString())
                    ? arguments.get("env").toString() : "staging";
            String pipelineCname = arguments.containsKey("pipelineCname") ? arguments.get("pipelineCname").toString() : "";
            String desc = arguments.containsKey("desc") ? arguments.get("desc").toString() : "";

            // 解析Git URL获取git地址、组和项目名
            String[] gitParts = parseGitUrl(gitUrl);
            String gitAddress = gitParts[0];
            String gitGroup = gitParts[1];
            String gitProject = gitParts[2];

            // 构建流水线配置
            Map<String, Object> pipelineConfig = buildPipelineConfig(
                    projectId, pipelineName, pipelineCname, desc,
                    gitUrl, gitBranch, gitAddress, gitGroup, gitProject, env
            );

            // 构建用户信息
            Map<String, Object> userMap = new HashMap<>();
            userMap.put("baseUserName", gitUserName);
            userMap.put("userType", 0);

            List<Object> requestBody = List.of(userMap, pipelineConfig);
            String requestBodyStr = objectMapper.writeValueAsString(requestBody);
            log.info("createPipeline request: {}", requestBodyStr);

            RequestBody body = RequestBody.create(
                    requestBodyStr,
                    MediaType.parse("application/json; charset=utf-8")
            );

            Request request = new Request.Builder()
                    .url(CREATE_PIPELINE_URL)
                    .post(body)
                    .build();

            try (Response response = client.newCall(request).execute()) {
                if (!response.isSuccessful()) {
                    throw new IOException("Unexpected response code: " + response);
                }

                String responseBody = response.body().string();
                log.info("createPipeline response: {}", responseBody);

                ApiResponse<Long> apiResponse = objectMapper.readValue(
                        responseBody,
                        objectMapper.getTypeFactory().constructParametricType(ApiResponse.class, Long.class)
                );

                if (apiResponse.getCode() != 0) {
                    throw new Exception("API error: " + apiResponse.getMessage());
                }

                Long data = apiResponse.getData();
                String resultText = String.format(
                        "成功创建流水线！\n" +
                                "- 项目ID: %s\n" +
                                "- 流水线ID: %s\n" +
                                "- 流水线名称: %s\n" +
                                "- Git地址: %s\n" +
                                "- 分支: %s\n" +
                                "- 环境: %s",
                        projectId,
                        data,
                        pipelineName,
                        gitUrl,
                        gitBranch,
                        env
                );

                return Flux.just(new McpSchema.CallToolResult(
                        List.of(new McpSchema.TextContent(resultText)),
                        false
                ));
            }
        } catch (Exception e) {
            log.error("执行create_pipeline操作时发生异常", e);
            return Flux.just(new McpSchema.CallToolResult(
                    List.of(new McpSchema.TextContent("错误：执行操作失败: " + e.getMessage())),
                    true
            ));
        }
    }

    /**
     * 解析Git URL
     * 示例: https://git.n.xiaomi.com/cefe/lgc.git
     * 返回: [git.n.xiaomi.com, cefe, lgc]
     */
    private String[] parseGitUrl(String gitUrl) {
        String cleanUrl = gitUrl.replace("https://", "").replace("http://", "").replace(".git", "");
        String[] parts = cleanUrl.split("/");
        if (parts.length < 3) {
            throw new IllegalArgumentException("Git URL格式不正确: " + gitUrl);
        }
        String gitAddress = parts[0];
        String gitGroup = parts[1];
        String gitProject = parts[2];
        return new String[]{gitAddress, gitGroup, gitProject};
    }

    /**
     * 构建流水线配置
     */
    private Map<String, Object> buildPipelineConfig(
            String projectId, String pipelineName, String pipelineCname, String desc,
            String gitUrl, String gitBranch, String gitAddress, String gitGroup,
            String gitProject, String env) {

        Map<String, Object> config = new HashMap<>();
        config.put("projectId", projectId);
        config.put("pipelineName", pipelineName);
        config.put("pipelineCname", pipelineCname);
        config.put("desc", desc);
        config.put("gitUrl", gitUrl);
        config.put("gitBranch", gitBranch);
        config.put("gitCommitId", "");
        config.put("env", env);
        config.put("gitAddress", gitAddress);
        config.put("gitGroup", gitGroup);
        config.put("gitProject", gitProject);
        config.put("name", gitProject + "-1");
        config.put("deployEnvGroup", env);
        config.put("parentPipelineId", 0);

        // 构建阶段配置
        List<Map<String, Object>> phaseSettings = new ArrayList<>();
        phaseSettings.add(buildCompilePhase(env));
        phaseSettings.add(buildDeployPhase(env));
        config.put("phaseSetting", phaseSettings);

        return config;
    }

    /**
     * 构建编译阶段配置
     */
    private Map<String, Object> buildCompilePhase(String env) {
        Map<String, Object> phase = new HashMap<>();
        phase.put("phaseTitle", "编译");
        phase.put("phaseName", "k8sJobFlow");
        phase.put("phaseOrder", 1);

        List<Map<String, Object>> templates = new ArrayList<>();
        templates.add(buildCompileTemplate(env));
        phase.put("templateSetting", templates);

        return phase;
    }

    /**
     * 构建编译模板配置
     */
    private Map<String, Object> buildCompileTemplate(String env) {
        Map<String, Object> template = new HashMap<>();
        template.put("cname", null);
        template.put("templateStatus", 0);
        template.put("templateTitle", "K8s Job");
        template.put("templateOrder", 1);
        template.put("templateName", "K8sJob");

        List<Map<String, Object>> steps = new ArrayList<>();

        // 1. 下载代码步骤
        steps.add(createStep("k8s_checkout", "k8s下载代码",
                Map.of("image", "MIONE/checkout", "checkoutPath", "")));

        // 2. Maven构建步骤
        steps.add(createStep("k8s_maven_build", "K8s maven项目构建",
                Map.of(
                        "image", "MIONE/maven-build:21",
                        "buildProfile", env,
                        "MVN_OPT", "",
                        "subPath", "",
                        "_pipeline.faas.sidecar.func", "",
                        "_pipeline.faas.sidecar.env", "",
                        "preCMD", ""
                )));

        // 3. Java镜像构建步骤
        steps.add(createStep("k8s_java_image_build", "K8s java镜像构建",
                Map.of(
                        "image", "MIONE/java-image-build",
                        "jarPath", gitName + "-server/target/*.jar",
                        "fromImage", ""
                )));

        // 4. 清理工作空间步骤
        steps.add(createStep("k8s_clean_workspace", "K8s清理任务",
                Map.of("image", "MIONE/clean-workspace")));

        template.put("stepSetting", steps);
        return template;
    }

    /**
     * 构建部署阶段配置
     */
    private Map<String, Object> buildDeployPhase(String env) {
        Map<String, Object> phase = new HashMap<>();
        phase.put("phaseTitle", "部署");
        phase.put("phaseName", "k8sFlow");
        phase.put("phaseOrder", 2);

        List<Map<String, Object>> templates = new ArrayList<>();
        templates.add(buildDeployTemplate(env));
        phase.put("templateSetting", templates);

        return phase;
    }

    /**
     * 构建部署模板配置
     */
    private Map<String, Object> buildDeployTemplate(String env) {
        Map<String, Object> template = new HashMap<>();
        template.put("cname", null);
        template.put("templateStatus", 0);
        template.put("templateTitle", "K8s部署");
        template.put("templateOrder", 1);
        template.put("templateName", "K8sDeploy");

        List<Map<String, Object>> steps = new ArrayList<>();

        // K8s部署步骤
        Map<String, Object> deployParams = new HashMap<>();
        deployParams.put("type", "k8s");
        deployParams.put("_pipeline.replicas", 1);
        deployParams.put("_pipeline.deploy_cpu", 1);
        deployParams.put("_pipeline.deploy_memory", "2Gi");
        deployParams.put("JAVA_OPT", "-XX:+UseG1GC --add-opens=java.base/java.time=ALL-UNNAMED  --add-opens=java.base/java.lang=ALL-UNNAMED --add-opens=java.base/java.util=ALL-UNNAMED --add-opens=java.base/java.math=ALL-UNNAMED --add-opens=java.base/sun.reflect=ALL-UNNAMED --add-exports=java.base/sun.reflect.annotation=ALL-UNNAMED --add-exports=java.base/sun.reflect.generics.reflectiveObjects=ALL-UNNAMED --enable-preview");
        deployParams.put("OT_AGENT", true);
        deployParams.put("loadTestingComponent", "0");
        deployParams.put("autoCapacity", false);
        deployParams.put("_pipeline.ai_scale", false);
        deployParams.put("_deploy.autoscale", 0);
        deployParams.put("_pipeline.log_path", "");
        deployParams.put("mione.kc_appid", "");
        deployParams.put("mione.kc_sidlist", "");
        deployParams.put("_k8s.deploy_timeout", 60);
        deployParams.put("_deploy.mesh_init_container", false);
        deployParams.put("_pipeline.sidecars", "");
        deployParams.put("sidecarIds", "");
        deployParams.put("_deploy.pod_load_level", "");
        deployParams.put("_deploy.biz.anti_affinity", "");
        deployParams.put("_pipeline.min_ready_seconds", 30);
        deployParams.put("_pipeline.probe", "");
        deployParams.put("_pipeline.envs", "");

        // 根据环境设置zone
        String zone = env.equals("staging") ? "pub-st:mione-staging" : "auto";
        deployParams.put("_pipeline.zone", zone);

        deployParams.put("_pipeline.iamTree", "{\"fullIamId\":\"2;3;43;12087;313362\",\"fullIamName\":\"小米;中国区;系统组(待废弃);mione;miline\"}");
        deployParams.put("init_scripts", "");
        deployParams.put("_pipeline.pvcs", "");
        deployParams.put("_pipeline.gracefulShutdown", false);
        deployParams.put("_pipeline.configmaps", "[{\"conigMapName\":\"\",\"refName\":[],\"ref\":[]}]");
        deployParams.put("_pipeline.faas.sidecar.env", "");
        deployParams.put("_pipeline.faas.sidecar.image", "");

        steps.add(createStep("k8s_deploy", "K8s部署", deployParams));

        template.put("stepSetting", steps);
        return template;
    }

    /**
     * 创建步骤配置
     */
    private Map<String, Object> createStep(String stepName, String stepCname, Map<String, Object> params) {
        Map<String, Object> step = new HashMap<>();
        step.put("stepName", stepName);
        step.put("stepParams", params);
        step.put("stepCname", stepCname);
        return step;
    }

    @Override
    public String getName() {
        return "create_pipeline";
    }

    @Override
    public String getDesc() {
        return """
                创建Miline流水线的工具，为指定项目创建包含编译和部署阶段的完整CI/CD流水线。

                **使用场景：**
                - 为新项目创建标准的CI/CD流水线
                - 配置Maven项目的编译和K8s部署流程
                - 自动化构建和部署配置
                """;
    }

    @Override
    public String getToolScheme() {
        return TOOL_SCHEMA;
    }

    @Data
    @JsonIgnoreProperties(ignoreUnknown = true)
    private static class ApiResponse<T> {
        private int code;
        private T data;
        private String message;
        private String detailMsg;
    }

    @Data
    @JsonIgnoreProperties(ignoreUnknown = true)
    private static class PipelineResult {
        private Integer id;
        private String name;
        private String gitUrl;
        private String gitBranch;
    }
}<|MERGE_RESOLUTION|>--- conflicted
+++ resolved
@@ -6,12 +6,9 @@
 import lombok.extern.slf4j.Slf4j;
 import okhttp3.*;
 import org.apache.commons.lang3.StringUtils;
-<<<<<<< HEAD
-=======
 import org.springframework.beans.factory.annotation.Value;
 import org.springframework.stereotype.Component;
 
->>>>>>> fa966321
 import reactor.core.publisher.Flux;
 import run.mone.hive.mcp.function.McpFunction;
 import run.mone.hive.mcp.spec.McpSchema;
@@ -31,14 +28,10 @@
 @Slf4j
 @Component
 public class CreatePipelineFunction implements McpFunction {
-<<<<<<< HEAD
-    private final String gitUserName;
-=======
 
     @Value("${git.email.suffix}")
     private String gitUserName;
 
->>>>>>> fa966321
     public static final String TOOL_SCHEMA = """
             {
                 "type": "object",
@@ -88,11 +81,6 @@
     private String gitName = "";
 
     public CreatePipelineFunction() {
-        this(null);
-    }
-
-    public CreatePipelineFunction(String gitUserName) {
-        this.gitUserName = gitUserName;
         this.client = new OkHttpClient.Builder()
                 .connectTimeout(30, TimeUnit.SECONDS)
                 .readTimeout(30, TimeUnit.SECONDS)
