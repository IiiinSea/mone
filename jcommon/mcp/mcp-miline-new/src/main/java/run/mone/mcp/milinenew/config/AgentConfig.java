package run.mone.mcp.milinenew.config;

import com.google.common.collect.ImmutableMap;
import com.google.common.collect.Lists;
import org.springframework.beans.factory.annotation.Value;
import org.springframework.context.annotation.Bean;
import org.springframework.context.annotation.Configuration;
import run.mone.hive.configs.Const;
import run.mone.hive.mcp.function.ChatFunction;
import run.mone.hive.mcp.service.RoleMeta;
import run.mone.hive.roles.tool.*;
import run.mone.mcp.milinenew.function.CreatePipelineFunction;
import run.mone.mcp.milinenew.function.CreateProjectFunction;
import run.mone.mcp.milinenew.function.GenerateGitCodeFunction;
import run.mone.mcp.milinenew.function.RunPipelineFunction;
import run.mone.mcp.milinenew.tools.CreatePipelineTool;
import run.mone.mcp.milinenew.tools.CreateProjectTool;
import run.mone.mcp.milinenew.tools.GenerateGitCodeTool;
import run.mone.mcp.milinenew.tools.RunPipelineTool;

/**
 * @author wangmin
 * @author goodjava@qq.com
 * @date 2025/1/1
 */
@Configuration
public class AgentConfig {

    @Value("${mcp.agent.mode:MCP}")
    private String agentMode;

    @Value("${mcp.agent.name:}")
    private String agentName;

<<<<<<< HEAD
    @Value("${git.email.suffix:wangmin17}")
    private String gitEmailSuffix;
=======
    @Autowired
    private CreatePipelineFunction createPipelineFunction;

    @Autowired
    private CreateProjectFunction createProjectFunction;
    
    @Autowired
    private GenerateGitCodeFunction generateGitCodeFunction;
    
    @Autowired
    private RunPipelineFunction runPipelineFunction;
>>>>>>> fa966321

    @Bean
    public RoleMeta roleMeta() {
        return RoleMeta.builder()
                .profile("你是一名优秀的miline助手行")
                .goal("你的目标是更好的帮助用户")
                .constraints("专注于提供帮助")
                //内部工具
                .tools(Lists.newArrayList(
                                new ChatTool(),
                                new AskTool(),
                                new AttemptCompletionTool(),
                                new CreateProjectTool(gitEmailSuffix),
                                new GenerateGitCodeTool(gitEmailSuffix),
                                new ListFilesTool(false),
                                new ExecuteCommandToolOptimized(),
                                new ReadFileTool(false),
                                new SearchFilesTool(false),
                                new ReplaceInFileTool(false),
                                new ListCodeDefinitionNamesTool(),
                                new WriteToFileTool(false),
                                new CreatePipelineTool(gitEmailSuffix),
                                new RunPipelineTool(gitEmailSuffix)
                        )
                )
                .mode(RoleMeta.RoleMode.valueOf(agentMode))
                .mcpTools(
                    RoleMeta.RoleMode.valueOf(agentMode).equals(RoleMeta.RoleMode.AGENT) 
                        ? Lists.newArrayList(new ChatFunction(agentName, 20)) 
<<<<<<< HEAD
                        : Lists.newArrayList(
                                new CreatePipelineFunction(gitEmailSuffix), 
                                new CreateProjectFunction(gitEmailSuffix), 
                                new GenerateGitCodeFunction(gitEmailSuffix), 
                                new RunPipelineFunction(gitEmailSuffix)
                        )
=======
                        : Lists.newArrayList(createPipelineFunction, createProjectFunction, generateGitCodeFunction, runPipelineFunction)
>>>>>>> fa966321
                )
                .workflow("""
                    你是智能化系统，严格按照以下步骤执行：
                        - 根据projectName生成项目
                        - 根据提供的projectId、env生成代码,
                        - 拉取代码到本地
                        - 根据需求进行代码修改(如果提供了要实现的需求则进行代码实现，否则跳过代码实现并检查下没有语法bug后，再进行后续提交操作).注意：前端代码是要在pc端的样式
                        - 先进入xxx-server/src/main/resources/static目录，执行npm i && npm run build
                         - 添加完代码后，一定要将本地代码使用git_commit工具进行git commit，commit信息是如果是修复代码提交信息为：自动代码修复否则根据commit提交范式进行补充, 使用git_push进行git push
                        - 根据projectId、pipelineName、gitUrl、gitName创建流水线
                        - 根据projectId、pipelineId触发流水线进行发布
                """)
                .meta(ImmutableMap.of(Const.HTTP_PORT,"8082",Const.AGENT_SERVER_NAME,"miline_server"))
                .build();
    }

}

<|MERGE_RESOLUTION|>--- conflicted
+++ resolved
@@ -2,7 +2,7 @@
 
 import com.google.common.collect.ImmutableMap;
 import com.google.common.collect.Lists;
-import org.springframework.beans.factory.annotation.Value;
+import org.springframework.beans.factory.annotation.Autowired;
 import org.springframework.context.annotation.Bean;
 import org.springframework.context.annotation.Configuration;
 import run.mone.hive.configs.Const;
@@ -14,9 +14,16 @@
 import run.mone.mcp.milinenew.function.GenerateGitCodeFunction;
 import run.mone.mcp.milinenew.function.RunPipelineFunction;
 import run.mone.mcp.milinenew.tools.CreatePipelineTool;
-import run.mone.mcp.milinenew.tools.CreateProjectTool;
 import run.mone.mcp.milinenew.tools.GenerateGitCodeTool;
 import run.mone.mcp.milinenew.tools.RunPipelineTool;
+
+import run.mone.mcp.git.tool.GitCloneTool;
+import run.mone.mcp.git.tool.GitCommitTool;
+import run.mone.mcp.git.tool.GitPushTool;
+import run.mone.mcp.milinenew.tools.RunPipelineTool;
+import run.mone.mcp.milinenew.tools.CreateProjectTool;
+
+import org.springframework.beans.factory.annotation.Value;
 
 /**
  * @author wangmin
@@ -25,17 +32,19 @@
  */
 @Configuration
 public class AgentConfig {
+//    @Autowired
+//    private GitCloneTool gitCloneTool;
+//    @Autowired
+//    private GitCommitTool gitCommitTool;
+//    @Autowired
+//    private GitPushTool gitPushTool;
 
     @Value("${mcp.agent.mode:MCP}")
     private String agentMode;
 
-    @Value("${mcp.agent.name:}")
+    @Value("${mcp.agent.name:miline_new}")
     private String agentName;
 
-<<<<<<< HEAD
-    @Value("${git.email.suffix:wangmin17}")
-    private String gitEmailSuffix;
-=======
     @Autowired
     private CreatePipelineFunction createPipelineFunction;
 
@@ -47,7 +56,6 @@
     
     @Autowired
     private RunPipelineFunction runPipelineFunction;
->>>>>>> fa966321
 
     @Bean
     public RoleMeta roleMeta() {
@@ -60,8 +68,8 @@
                                 new ChatTool(),
                                 new AskTool(),
                                 new AttemptCompletionTool(),
-                                new CreateProjectTool(gitEmailSuffix),
-                                new GenerateGitCodeTool(gitEmailSuffix),
+                                new CreateProjectTool(),
+                                new GenerateGitCodeTool(),
                                 new ListFilesTool(false),
                                 new ExecuteCommandToolOptimized(),
                                 new ReadFileTool(false),
@@ -69,31 +77,23 @@
                                 new ReplaceInFileTool(false),
                                 new ListCodeDefinitionNamesTool(),
                                 new WriteToFileTool(false),
-                                new CreatePipelineTool(gitEmailSuffix),
-                                new RunPipelineTool(gitEmailSuffix)
+                                new CreatePipelineTool(),
+                                new RunPipelineTool()
                         )
                 )
                 .mode(RoleMeta.RoleMode.valueOf(agentMode))
                 .mcpTools(
                     RoleMeta.RoleMode.valueOf(agentMode).equals(RoleMeta.RoleMode.AGENT) 
                         ? Lists.newArrayList(new ChatFunction(agentName, 20)) 
-<<<<<<< HEAD
-                        : Lists.newArrayList(
-                                new CreatePipelineFunction(gitEmailSuffix), 
-                                new CreateProjectFunction(gitEmailSuffix), 
-                                new GenerateGitCodeFunction(gitEmailSuffix), 
-                                new RunPipelineFunction(gitEmailSuffix)
-                        )
-=======
                         : Lists.newArrayList(createPipelineFunction, createProjectFunction, generateGitCodeFunction, runPipelineFunction)
->>>>>>> fa966321
                 )
                 .workflow("""
                     你是智能化系统，严格按照以下步骤执行：
                         - 根据projectName生成项目
                         - 根据提供的projectId、env生成代码,
                         - 拉取代码到本地
-                        - 根据需求进行代码修改(如果提供了要实现的需求则进行代码实现，否则跳过代码实现并检查下没有语法bug后，再进行后续提交操作).注意：前端代码是要在pc端的样式
+             
+                        - 根据需求进行代码修改(如果提供了要实现的需求则进行代码实现，否则跳过代码实现并检查下没有语法bug后，再进行后续提交操作)
                         - 先进入xxx-server/src/main/resources/static目录，执行npm i && npm run build
                          - 添加完代码后，一定要将本地代码使用git_commit工具进行git commit，commit信息是如果是修复代码提交信息为：自动代码修复否则根据commit提交范式进行补充, 使用git_push进行git push
                         - 根据projectId、pipelineName、gitUrl、gitName创建流水线
