--- conflicted
+++ resolved
@@ -106,17 +106,12 @@
                     你是智能化系统，严格按照以下步骤执行：
                         - 根据projectName生成项目
                         - 根据提供的projectId、env生成代码,
-<<<<<<< HEAD
-                        - 拉取代码到本地
+                        - 拉取代码到本地，也就是调用git_clone工具进行git clone 
                         - 根据需求及已有代码进行后端开发、前端开发；
                         注意：先进行后端开发，再根据后端接口定义进行前端开发
                         注意：不要使用模拟数据，严格按照需求文档的设计进行开发
                         注意：前端开发时，样式一定要按照pc端展示进行开发,页面主内容宽度是1280px,左右居中
                         注意：如果提供了要实现的需求则进行代码实现，否则跳过代码实现并检查下没有语法bug后，再进行后续提交操作
-=======
-                        - 拉取代码到本地，也就是调用git_clone工具进行git clone 
-                        - 根据需求及已有代码进行开发；注意：前端样式要按照pc端展示进行开发(如果提供了要实现的需求则进行代码实现，否则跳过代码实现并检查下没有语法bug后，再进行后续提交操作)
->>>>>>> 14192595
                         - 先进入xxx-server/src/main/resources/static目录，执行npm i && npm run build
                         - 添加完代码后，一定要将本地代码使用git_commit工具进行git commit，commit信息是如果是修复代码提交信息为：自动代码修复否则根据commit提交范式进行补充, 使用git_push进行git push
                         - 根据projectId、pipelineName、gitUrl、gitName创建流水线
