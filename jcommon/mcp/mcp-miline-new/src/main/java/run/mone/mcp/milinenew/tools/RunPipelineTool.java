--- conflicted
+++ resolved
@@ -2,21 +2,20 @@
 
 import com.fasterxml.jackson.annotation.JsonIgnoreProperties;
 import com.fasterxml.jackson.databind.ObjectMapper;
+import com.google.gson.JsonArray;
 import com.google.gson.JsonObject;
 import lombok.Data;
 import lombok.extern.slf4j.Slf4j;
 import okhttp3.*;
 import org.apache.commons.lang3.StringUtils;
-<<<<<<< HEAD
-=======
 import org.springframework.beans.factory.annotation.Value;
 import org.springframework.stereotype.Component;
 
->>>>>>> 9557b201
 import run.mone.hive.roles.ReactorRole;
 import run.mone.hive.roles.tool.ITool;
 
 import java.io.IOException;
+import java.util.ArrayList;
 import java.util.HashMap;
 import java.util.List;
 import java.util.Map;
@@ -25,14 +24,10 @@
 @Slf4j
 @Component
 public class RunPipelineTool implements ITool {
-<<<<<<< HEAD
-    private final String gitUserName;
-=======
 
     @Value("${git.email.suffix}")
     private String gitUserName;
     
->>>>>>> 9557b201
     public static final String name = "run_pipeline";
     private static final String BASE_URL = System.getenv("req_base_url");
     private static final String RUN_PIPELINE_URL = BASE_URL != null ? BASE_URL + "/runPipelineWithLatestCommit" : null;
@@ -41,11 +36,6 @@
     private final ObjectMapper objectMapper;
 
     public RunPipelineTool() {
-        this(null);
-    }
-
-    public RunPipelineTool(String gitUserName) {
-        this.gitUserName = gitUserName;
         this.client = new OkHttpClient.Builder()
                 .connectTimeout(10, TimeUnit.SECONDS)
                 .readTimeout(10, TimeUnit.SECONDS)
