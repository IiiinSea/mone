--- conflicted
+++ resolved
@@ -5,13 +5,8 @@
 import org.springframework.context.annotation.Bean;
 import org.springframework.context.annotation.Configuration;
 import run.mone.hive.mcp.function.ChatFunction;
-import run.mone.hive.mcp.grpc.transport.GrpcServerTransport;
 import run.mone.hive.mcp.service.RoleMeta;
 import run.mone.hive.roles.tool.*;
-import run.mone.hive.schema.Message;
-import run.mone.mcp.coder.sink.McpTransportFluxSink;
-
-import javax.annotation.Resource;
 
 /**
  * @author goodjava@qq.com
@@ -26,9 +21,6 @@
     @Value("${mcp.remote.file}")
     private Boolean isRemoteFile;
 
-    @Resource
-    private GrpcServerTransport transport;
-
     @Bean
     public RoleMeta roleMeta() {
 
@@ -42,29 +34,16 @@
                 .goal("你的目标是根据用户的需求写好代码")
                 .constraints("不要探讨和代码不想关的东西,如果用户问你,你可以直接拒绝掉")
                 .tools(Lists.newArrayList(
-<<<<<<< HEAD
-                        listFilesTool,
-                        new ExecuteCommandToolOptimized(),
-                        readFileTool,
-                        new SearchFilesTool(),
-                        replaceInFileTool,
-                        new ListCodeDefinitionNamesTool(),
-                        writeToFileTool,
-                        new ChatTool(),
-                        new AskTool(),
-                        new AttemptCompletionTool()
-=======
-                                new ListFilesTool(),
+                                listFilesTool,
                                 new ExecuteCommandToolOptimized(),
-                                new ReadFileTool(),
+                                readFileTool,
                                 new SearchFilesTool(),
-                                new ReplaceInFileTool(),
+                                replaceInFileTool,
                                 new ListCodeDefinitionNamesTool(),
-                                new WriteToFileTool(),
+                                writeToFileTool,
                                 new ChatTool(),
                                 new AskTool(),
                                 new AttemptCompletionTool()
->>>>>>> 0402e9d2
                         )
                 )
                 .mcpTools(Lists.newArrayList(new ChatFunction(agentName, 60)))
