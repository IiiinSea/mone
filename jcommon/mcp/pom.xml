<?xml version="1.0" encoding="UTF-8"?>
<project xmlns="http://maven.apache.org/POM/4.0.0"
         xmlns:xsi="http://www.w3.org/2001/XMLSchema-instance"
         xsi:schemaLocation="http://maven.apache.org/POM/4.0.0 http://maven.apache.org/xsd/maven-4.0.0.xsd">
    <modelVersion>4.0.0</modelVersion>
    <parent>
        <groupId>run.mone</groupId>
        <artifactId>jcommon</artifactId>
        <version>1.6.0-jdk21-SNAPSHOT</version>
    </parent>

    <artifactId>mcp</artifactId>
    <version>1.6.1-jdk21-SNAPSHOT</version>
    <packaging>pom</packaging>
    <modules>
        <module>mcp-mysql</module>
        <module>mcp-mongo</module>
        <module>mcp-redis</module>
        <module>mcp-moon</module>
        <module>mcp-shell</module>
        <module>mcp-docker</module>
        <module>mcp-neo4j</module>
        <module>mcp-playwright</module>
        <module>mcp-applescript</module>
        <module>mcp-multimodal</module>
        <module>mcp-memory</module>
        <module>mcp-solution-assessor</module>
        <module>mcp-filesystem</module>
        <module>mcp-prettier</module>
        <module>mcp-writer</module>
        <module>mcp-fetch</module>
        <module>mcp-gateway</module>
        <module>mcp-coder</module>
        <module>mcp-excel</module>
        <module>mcp-song</module>
        <module>mcp-sequentialthinking</module>
        <module>mcp-git</module>
        <module>mcp-hammerspoon</module>
        <module>mcp-idea</module>
        <module>mcp-nacosconfig</module>
        <module>mcp-terminal</module>
        <module>mcp-feishu</module>
        <module>mcp-chrome</module>
        <module>mcp-docparsing</module>
        <module>mcp-email</module>
        <module>mcp-time</module>
        <module>mcp-xmind</module>
<<<<<<< HEAD
        <module>mcp-hera-log</module>
=======
        <module>mcp-chaos</module>
        <module>mcp-nacosservice</module>
        <module>mcp-ali-email</module>
        <module>mcp-pty4j</module>
        <module>mcp-linux-agent</module>
        <module>mcp-idea-composer</module>
        <module>mcp-ipinfo</module>
        <module>mcp-novel</module>
        <module>mcp-miapi</module>
>>>>>>> 363d5290
    </modules>

    <properties>
        <maven.compiler.source>17</maven.compiler.source>
        <maven.compiler.target>17</maven.compiler.target>
        <project.build.sourceEncoding>UTF-8</project.build.sourceEncoding>
        <logback.version>1.5.12</logback.version>
    </properties>

    <dependencies>
        <dependency>
            <groupId>org.apache.httpcomponents.client5</groupId>
            <artifactId>httpclient5</artifactId>
            <version>5.4.1</version>
            <scope>runtime</scope>
        </dependency>
        <dependency>
            <groupId>run.mone</groupId>
            <artifactId>hive</artifactId>
            <version>1.6.1-jdk21-SNAPSHOT</version>
        </dependency>

        <dependency>
            <groupId>org.springframework.boot</groupId>
            <artifactId>spring-boot-starter-test</artifactId>
            <version>3.4.1</version>
            <scope>test</scope>
        </dependency>

        <dependency>
            <groupId>org.springframework</groupId>
            <artifactId>spring-test</artifactId>
            <version>6.2.1</version>
            <scope>test</scope>
        </dependency>

        <dependency>
            <groupId>org.slf4j</groupId>
            <artifactId>slf4j-api</artifactId>
            <version>2.0.15</version>
        </dependency>

        <dependency>
            <groupId>ch.qos.logback</groupId>
            <artifactId>logback-classic</artifactId>
            <version>${logback.version}</version>
        </dependency>

        <dependency>
            <groupId>ch.qos.logback</groupId>
            <artifactId>logback-core</artifactId>
            <version>${logback.version}</version>
        </dependency>

        <dependency>
            <groupId>redis.clients</groupId>
            <artifactId>jedis</artifactId>
            <version>4.3.1</version>
        </dependency>


        <dependency>
            <groupId>org.springframework</groupId>
            <artifactId>spring-core</artifactId>
            <version>6.2.1</version>
        </dependency>

        <dependency>
            <groupId>org.springframework</groupId>
            <artifactId>spring-context</artifactId>
            <version>6.2.1</version>
        </dependency>

        <dependency>
            <groupId>org.springframework</groupId>
            <artifactId>spring-core</artifactId>
            <version>6.2.1</version>
        </dependency>

        <dependency>
            <groupId>org.springframework</groupId>
            <artifactId>spring-webmvc</artifactId>
            <version>6.2.1</version>
        </dependency>

        <dependency>
            <groupId>run.mone</groupId>
            <artifactId>hive</artifactId>
            <version>1.6.1-jdk21-SNAPSHOT</version>
            <exclusions>
                <exclusion>
                    <artifactId>logback-classic</artifactId>
                    <groupId>ch.qos.logback</groupId>
                </exclusion>
                <exclusion>
                    <artifactId>logback-core</artifactId>
                    <groupId>ch.qos.logback</groupId>
                </exclusion>
            </exclusions>
        </dependency>

        <dependency>
            <groupId>com.fasterxml.jackson.core</groupId>
            <artifactId>jackson-databind</artifactId>
            <version>2.18.2</version>
        </dependency>

        <dependency>
            <groupId>com.fasterxml.jackson.core</groupId>
            <artifactId>jackson-core</artifactId>
            <version>2.18.2</version>
        </dependency>

        <dependency>
            <groupId>com.google.code.gson</groupId>
            <artifactId>gson</artifactId>
            <version>2.11.0</version>
        </dependency>

        <dependency>
            <groupId>io.projectreactor</groupId>
            <artifactId>reactor-core</artifactId>
            <version>3.7.0</version>
        </dependency>

        <dependency>
            <groupId>org.springframework.boot</groupId>
            <artifactId>spring-boot-starter-web</artifactId>
            <version>3.4.1</version>
        </dependency>

        <dependency>
            <groupId>org.springframework.boot</groupId>
            <artifactId>spring-boot-starter-websocket</artifactId>
            <version>3.4.1</version>
        </dependency>
    </dependencies>

</project><|MERGE_RESOLUTION|>--- conflicted
+++ resolved
@@ -45,9 +45,7 @@
         <module>mcp-email</module>
         <module>mcp-time</module>
         <module>mcp-xmind</module>
-<<<<<<< HEAD
         <module>mcp-hera-log</module>
-=======
         <module>mcp-chaos</module>
         <module>mcp-nacosservice</module>
         <module>mcp-ali-email</module>
@@ -57,7 +55,6 @@
         <module>mcp-ipinfo</module>
         <module>mcp-novel</module>
         <module>mcp-miapi</module>
->>>>>>> 363d5290
     </modules>
 
     <properties>
